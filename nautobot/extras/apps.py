import logging

from django.db.utils import ProgrammingError

import graphene
from health_check.plugins import plugin_dir

from nautobot.core.apps import NautobotConfig


logger = logging.getLogger("nautobot.extras.apps")


class ExtrasConfig(NautobotConfig):
    name = "nautobot.extras"

    def ready(self):
        super().ready()
        import nautobot.extras.signals  # noqa

        from graphene_django.converter import convert_django_field
        from taggit.managers import TaggableManager
        from nautobot.extras.graphql.types import TagType

        @convert_django_field.register(TaggableManager)
        def convert_field_to_list_tags(field, registry=None):
            """Convert TaggableManager to List of Tags."""
            return graphene.List(TagType)

        from nautobot.extras.plugins.validators import wrap_model_clean_methods

        try:
            # Wrap plugin model validator registered clean methods
            wrap_model_clean_methods()
        except ProgrammingError:
            # The ContentType table might not exist yet (if migrations have not been run)
            logger.warning(
                "Wrapping model clean methods for custom validators failed because "
                "the ContentType table was not available or populated. This is normal "
                "during the execution of the migration command for the first time."
            )

        # Register the DatabaseBackend health check
        from nautobot.extras.health_checks import DatabaseBackend, RedisBackend

        plugin_dir.register(DatabaseBackend)
<<<<<<< HEAD
        plugin_dir.register(RedisBackend)
=======

        # Register built-in SecretsProvider classes
        from nautobot.extras.secrets.providers import EnvironmentVariableSecretsProvider, TextFileSecretsProvider
        from nautobot.extras.secrets import register_secrets_provider

        register_secrets_provider(EnvironmentVariableSecretsProvider)
        register_secrets_provider(TextFileSecretsProvider)
>>>>>>> ea362eac
<|MERGE_RESOLUTION|>--- conflicted
+++ resolved
@@ -44,14 +44,11 @@
         from nautobot.extras.health_checks import DatabaseBackend, RedisBackend
 
         plugin_dir.register(DatabaseBackend)
-<<<<<<< HEAD
         plugin_dir.register(RedisBackend)
-=======
 
         # Register built-in SecretsProvider classes
         from nautobot.extras.secrets.providers import EnvironmentVariableSecretsProvider, TextFileSecretsProvider
         from nautobot.extras.secrets import register_secrets_provider
 
         register_secrets_provider(EnvironmentVariableSecretsProvider)
-        register_secrets_provider(TextFileSecretsProvider)
->>>>>>> ea362eac
+        register_secrets_provider(TextFileSecretsProvider)