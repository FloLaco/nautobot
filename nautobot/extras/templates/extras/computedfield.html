{% extends 'generic/object_detail.html' %}
{% load helpers %}

{% block content_left_page %}
            <div class="panel panel-default">
                <div class="panel-heading">
                    <strong>Computed Field</strong>
                </div>

                <table class="table table-hover panel-body attr-table">
                    <tr>
                        <td>Content Type</td>
                        <td><span>{{ object.content_type }}</span></td>
                    </tr>
                    <tr>
                        <td>Label</td>
                        <td><span>{{ object.label }}</span></td>
                    </tr>
                    <tr>
                        <td>Slug</td>
                        <td><span>{{ object.slug }}</span></td>
                    </tr>
                    <tr>
                        <td>Description</td>
                        <td><span>{{ object.description|placeholder }}</span></td>
                    </tr>
                    <tr>
                        <td>Fallback Value</td>
                        <td><span>{{ object.fallback_value }}</span></td>
                    </tr>
                    <tr>
                        <td>Weight</td>
                        <td><span>{{ object.weight }}</span></td>
                    </tr>
                </table>
            </div>
<<<<<<< HEAD
{% endblock content_left_page %}

{% block content_right_page %}
            <div class="panel panel-default">
                <div class="panel-heading">
                    <strong>Template</strong>
                </div>
                <div class="panel-body">
                    <pre>{{ object.template }}</pre>
                </div>
            </div>
{% endblock content_right_page %}
=======

            <table class="table table-hover panel-body attr-table">
                <tr>
                    <td>Content Type</td>
                    <td><span>{{ object.content_type }}</span></td>
                </tr>
                <tr>
                    <td>Label</td>
                    <td><span>{{ object.label }}</span></td>
                </tr>
                <tr>
                    <td>Slug</td>
                    <td><span>{{ object.slug }}</span></td>
                </tr>
                <tr>
                    <td>Description</td>
                    <td><span>{{ object.description|placeholder }}</span></td>
                </tr>
                <tr>
                    <td>Fallback Value</td>
                    <td><span>{{ object.fallback_value }}</span></td>
                </tr>
                <tr>
                    <td>Weight</td>
                    <td><span>{{ object.weight }}</span></td>
                </tr>
            </table>
        </div>
    </div>
</div>

<div class="row">
	<div class="col-md-12">
        <div class="panel panel-default">
            <div class="panel-heading">
                <strong>Template</strong>
            </div>
            <div class="panel-body">
                <pre>{{ object.template }}</pre>
            </div>
        </div>
    </div>
</div>


{% endblock %}
>>>>>>> 1bd74acd
<|MERGE_RESOLUTION|>--- conflicted
+++ resolved
@@ -34,10 +34,9 @@
                     </tr>
                 </table>
             </div>
-<<<<<<< HEAD
 {% endblock content_left_page %}
 
-{% block content_right_page %}
+{% block content_full_width_page %}
             <div class="panel panel-default">
                 <div class="panel-heading">
                     <strong>Template</strong>
@@ -46,52 +45,4 @@
                     <pre>{{ object.template }}</pre>
                 </div>
             </div>
-{% endblock content_right_page %}
-=======
-
-            <table class="table table-hover panel-body attr-table">
-                <tr>
-                    <td>Content Type</td>
-                    <td><span>{{ object.content_type }}</span></td>
-                </tr>
-                <tr>
-                    <td>Label</td>
-                    <td><span>{{ object.label }}</span></td>
-                </tr>
-                <tr>
-                    <td>Slug</td>
-                    <td><span>{{ object.slug }}</span></td>
-                </tr>
-                <tr>
-                    <td>Description</td>
-                    <td><span>{{ object.description|placeholder }}</span></td>
-                </tr>
-                <tr>
-                    <td>Fallback Value</td>
-                    <td><span>{{ object.fallback_value }}</span></td>
-                </tr>
-                <tr>
-                    <td>Weight</td>
-                    <td><span>{{ object.weight }}</span></td>
-                </tr>
-            </table>
-        </div>
-    </div>
-</div>
-
-<div class="row">
-	<div class="col-md-12">
-        <div class="panel panel-default">
-            <div class="panel-heading">
-                <strong>Template</strong>
-            </div>
-            <div class="panel-body">
-                <pre>{{ object.template }}</pre>
-            </div>
-        </div>
-    </div>
-</div>
-
-
-{% endblock %}
->>>>>>> 1bd74acd
+{% endblock content_full_width_page %}