--- conflicted
+++ resolved
@@ -300,11 +300,6 @@
     "drf_yasg",
     "graphene_django",
     "health_check",
-<<<<<<< HEAD
-    "health_check.db",
-=======
-    "health_check.cache",
->>>>>>> 9842e2ef
     "health_check.storage",
 ]
 
