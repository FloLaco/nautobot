--- conflicted
+++ resolved
@@ -47,21 +47,9 @@
         abstract = True
 
     def __str__(self):
-<<<<<<< HEAD
         if self.label:
             return f"{self.name} ({self.label})"
         return self.name
-=======
-        return getattr(self, 'name')
-
-    def to_objectchange(self, action):
-        # Annotate the parent Device/VM
-        try:
-            parent = getattr(self, 'device', None) or getattr(self, 'virtual_machine', None)
-        except ObjectDoesNotExist:
-            # The parent device/VM has already been deleted
-            parent = None
->>>>>>> 95462ce0
 
     def to_objectchange(self, action):
         # Annotate the parent Device
@@ -898,15 +886,12 @@
             ('rear_port', 'rear_port_position'),
         )
 
-<<<<<<< HEAD
     def __str__(self):
         return self.name
 
     def get_absolute_url(self):
         return reverse('dcim:frontport', kwargs={'pk': self.pk})
 
-=======
->>>>>>> 95462ce0
     def to_csv(self):
         return (
             self.device.identifier,
@@ -968,15 +953,12 @@
         ordering = ('device', '_name')
         unique_together = ('device', 'name')
 
-<<<<<<< HEAD
     def __str__(self):
         return self.name
 
     def get_absolute_url(self):
         return reverse('dcim:rearport', kwargs={'pk': self.pk})
 
-=======
->>>>>>> 95462ce0
     def to_csv(self):
         return (
             self.device.identifier,
@@ -1030,14 +1012,11 @@
         ordering = ('device', '_name')
         unique_together = ('device', 'name')
 
-<<<<<<< HEAD
     def __str__(self):
         if self.label:
             return '{} - {} ({})'.format(self.device.name, self.name, self.label)
         return '{} - {}'.format(self.device.name, self.name)
 
-=======
->>>>>>> 95462ce0
     def get_absolute_url(self):
         return reverse('dcim:devicebay', kwargs={'pk': self.pk})
 
