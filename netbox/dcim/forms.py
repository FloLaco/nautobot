--- conflicted
+++ resolved
@@ -1696,14 +1696,10 @@
 
     class Meta:
         model = Interface
-<<<<<<< HEAD
         fields = [
-            'device', 'name', 'form_factor', 'enabled', 'lag', 'mac_address', 'mtu', 'mgmt_only', 'description',
+            'device', 'name', 'form_factor', 'enabled', 'lag', 'mtu', 'mac_address', 'mgmt_only', 'description',
             'mode', 'site', 'vlan_group', 'untagged_vlan', 'tagged_vlans',
         ]
-=======
-        fields = ['device', 'name', 'form_factor', 'enabled', 'lag', 'mtu', 'mac_address', 'mgmt_only', 'description']
->>>>>>> d29fd338
         widgets = {
             'device': forms.HiddenInput(),
         }
