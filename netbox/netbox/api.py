<<<<<<< HEAD
=======
from __future__ import unicode_literals

from django.conf import settings
>>>>>>> 7583912d
from rest_framework import authentication, exceptions
from rest_framework.pagination import LimitOffsetPagination
from rest_framework.permissions import DjangoModelPermissions, SAFE_METHODS
from rest_framework.renderers import BrowsableAPIRenderer
from rest_framework.utils import formatting

from users.models import Token


#
# Renderers
#

class FormlessBrowsableAPIRenderer(BrowsableAPIRenderer):
    """
    Override the built-in BrowsableAPIRenderer to disable HTML forms.
    """
    def show_form_for_method(self, *args, **kwargs):
        return False

    def get_filter_form(self, data, view, request):
        return None


#
# Authentication
#

class TokenAuthentication(authentication.TokenAuthentication):
    """
    A custom authentication scheme which enforces Token expiration times.
    """
    model = Token

    def authenticate_credentials(self, key):
        model = self.get_model()
        try:
            token = model.objects.select_related('user').get(key=key)
        except model.DoesNotExist:
            raise exceptions.AuthenticationFailed("Invalid token")

        # Enforce the Token's expiration time, if one has been set.
        if token.is_expired:
            raise exceptions.AuthenticationFailed("Token expired")

        if not token.user.is_active:
            raise exceptions.AuthenticationFailed("User inactive")

        return token.user, token


class TokenPermissions(DjangoModelPermissions):
    """
    Custom permissions handler which extends the built-in DjangoModelPermissions to validate a Token's write ability
    for unsafe requests (POST/PUT/PATCH/DELETE).
    """
    def __init__(self):
        # LOGIN_REQUIRED determines whether read-only access is provided to anonymous users.
        from django.conf import settings
        self.authenticated_users_only = settings.LOGIN_REQUIRED
        super(TokenPermissions, self).__init__()

    def has_permission(self, request, view):
        # If token authentication is in use, verify that the token allows write operations (for unsafe methods).
        if request.method not in SAFE_METHODS and isinstance(request.auth, Token):
            if not request.auth.write_enabled:
                return False
        return super(TokenPermissions, self).has_permission(request, view)


#
# Pagination
#

class OptionalLimitOffsetPagination(LimitOffsetPagination):
    """
    Override the stock paginator to allow setting limit=0 to disable pagination for a request. This returns all objects
    matching a query, but retains the same format as a paginated request. The limit can only be disabled if
    MAX_PAGE_SIZE has been set to 0 or None.
    """

    def paginate_queryset(self, queryset, request, view=None):

        try:
            self.count = queryset.count()
        except (AttributeError, TypeError):
            self.count = len(queryset)
        self.limit = self.get_limit(request)
        self.offset = self.get_offset(request)
        self.request = request

        if self.limit and self.count > self.limit and self.template is not None:
            self.display_page_controls = True

        if self.count == 0 or self.offset > self.count:
            return list()

        if self.limit:
            return list(queryset[self.offset:self.offset + self.limit])
        else:
            return list(queryset[self.offset:])

    def get_limit(self, request):

        if self.limit_query_param:
            try:
                limit = int(request.query_params[self.limit_query_param])
                if limit < 0:
                    raise ValueError()
                # Enforce maximum page size, if defined
                if settings.MAX_PAGE_SIZE:
                    if limit == 0:
                        return settings.MAX_PAGE_SIZE
                    else:
                        return min(limit, settings.MAX_PAGE_SIZE)
                return limit
            except (KeyError, ValueError):
                pass

        return self.default_limit

    def get_next_link(self):

        # Pagination has been disabled
        if not self.limit:
            return None

        return super(OptionalLimitOffsetPagination, self).get_next_link()

    def get_previous_link(self):

        # Pagination has been disabled
        if not self.limit:
            return None

        return super(OptionalLimitOffsetPagination, self).get_previous_link()


#
# Miscellaneous
#

def get_view_name(view_cls, suffix=None):
    """
    Derive the view name from its associated model, if it has one. Fall back to DRF's built-in `get_view_name`.
    """
    if hasattr(view_cls, 'queryset'):
        # Determine the model name from the queryset.
        name = view_cls.queryset.model._meta.verbose_name
        name = ' '.join([w[0].upper() + w[1:] for w in name.split()])  # Capitalize each word

    else:
        # Replicate DRF's built-in behavior.
        name = view_cls.__name__
        name = formatting.remove_trailing_string(name, 'View')
        name = formatting.remove_trailing_string(name, 'ViewSet')
        name = formatting.camelcase_to_spaces(name)

    if suffix:
        name += ' ' + suffix

    return name<|MERGE_RESOLUTION|>--- conflicted
+++ resolved
@@ -1,9 +1,4 @@
-<<<<<<< HEAD
-=======
-from __future__ import unicode_literals
-
 from django.conf import settings
->>>>>>> 7583912d
 from rest_framework import authentication, exceptions
 from rest_framework.pagination import LimitOffsetPagination
 from rest_framework.permissions import DjangoModelPermissions, SAFE_METHODS
@@ -62,7 +57,6 @@
     """
     def __init__(self):
         # LOGIN_REQUIRED determines whether read-only access is provided to anonymous users.
-        from django.conf import settings
         self.authenticated_users_only = settings.LOGIN_REQUIRED
         super(TokenPermissions, self).__init__()
 
