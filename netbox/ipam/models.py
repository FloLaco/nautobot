from __future__ import unicode_literals

import netaddr
from django.conf import settings
from django.contrib.contenttypes.fields import GenericRelation
from django.core.exceptions import ValidationError
from django.core.validators import MaxValueValidator, MinValueValidator
from django.db import models
from django.db.models import Q
from django.db.models.expressions import RawSQL
from django.urls import reverse
from django.utils.encoding import python_2_unicode_compatible
from taggit.managers import TaggableManager

from dcim.models import Interface
from extras.models import CustomFieldModel
from utilities.models import ChangeLoggedModel
from .constants import *
from .fields import IPNetworkField, IPAddressField
from .querysets import PrefixQuerySet


@python_2_unicode_compatible
class VRF(ChangeLoggedModel, CustomFieldModel):
    """
    A virtual routing and forwarding (VRF) table represents a discrete layer three forwarding domain (e.g. a routing
    table). Prefixes and IPAddresses can optionally be assigned to VRFs. (Prefixes and IPAddresses not assigned to a VRF
    are said to exist in the "global" table.)
    """
    name = models.CharField(
        max_length=50
    )
    rd = models.CharField(
        max_length=21,
        unique=True,
        verbose_name='Route distinguisher'
    )
    tenant = models.ForeignKey(
        to='tenancy.Tenant',
        on_delete=models.PROTECT,
        related_name='vrfs',
        blank=True,
        null=True
    )
    enforce_unique = models.BooleanField(
        default=True,
        verbose_name='Enforce unique space',
        help_text='Prevent duplicate prefixes/IP addresses within this VRF'
    )
    description = models.CharField(
        max_length=100,
        blank=True
    )
    custom_field_values = GenericRelation(
        to='extras.CustomFieldValue',
        content_type_field='obj_type',
        object_id_field='obj_id'
    )

    tags = TaggableManager()

    serializer = 'ipam.api.serializers.VRFSerializer'
    csv_headers = ['name', 'rd', 'tenant', 'enforce_unique', 'description']

    class Meta:
        ordering = ['name', 'rd']
        verbose_name = 'VRF'
        verbose_name_plural = 'VRFs'

    def __str__(self):
        return self.display_name or super(VRF, self).__str__()

    def get_absolute_url(self):
        return reverse('ipam:vrf', args=[self.pk])

    def to_csv(self):
        return (
            self.name,
            self.rd,
            self.tenant.name if self.tenant else None,
            self.enforce_unique,
            self.description,
        )

    @property
    def display_name(self):
        if self.name and self.rd:
            return "{} ({})".format(self.name, self.rd)
        return None


@python_2_unicode_compatible
class RIR(ChangeLoggedModel):
    """
    A Regional Internet Registry (RIR) is responsible for the allocation of a large portion of the global IP address
    space. This can be an organization like ARIN or RIPE, or a governing standard such as RFC 1918.
    """
    name = models.CharField(
        max_length=50,
        unique=True
    )
    slug = models.SlugField(
        unique=True
    )
    is_private = models.BooleanField(
        default=False,
        verbose_name='Private',
        help_text='IP space managed by this RIR is considered private'
    )

    serializer = 'ipam.api.serializers.RIRSerializer'
    csv_headers = ['name', 'slug', 'is_private']

    class Meta:
        ordering = ['name']
        verbose_name = 'RIR'
        verbose_name_plural = 'RIRs'

    def __str__(self):
        return self.name

    def get_absolute_url(self):
        return "{}?rir={}".format(reverse('ipam:aggregate_list'), self.slug)

    def to_csv(self):
        return (
            self.name,
            self.slug,
            self.is_private,
        )


@python_2_unicode_compatible
class Aggregate(ChangeLoggedModel, CustomFieldModel):
    """
    An aggregate exists at the root level of the IP address space hierarchy in NetBox. Aggregates are used to organize
    the hierarchy and track the overall utilization of available address space. Each Aggregate is assigned to a RIR.
    """
    family = models.PositiveSmallIntegerField(
        choices=AF_CHOICES
    )
    prefix = IPNetworkField()
    rir = models.ForeignKey(
        to='ipam.RIR',
        on_delete=models.PROTECT,
        related_name='aggregates',
        verbose_name='RIR'
    )
    date_added = models.DateField(
        blank=True,
        null=True
    )
    description = models.CharField(
        max_length=100,
        blank=True
    )
    custom_field_values = GenericRelation(
        to='extras.CustomFieldValue',
        content_type_field='obj_type',
        object_id_field='obj_id'
    )

    tags = TaggableManager()

    serializer = 'ipam.api.serializers.AggregateSerializer'
    csv_headers = ['prefix', 'rir', 'date_added', 'description']

    class Meta:
        ordering = ['family', 'prefix']

    def __str__(self):
        return str(self.prefix)

    def get_absolute_url(self):
        return reverse('ipam:aggregate', args=[self.pk])

    def clean(self):

        if self.prefix:

            # Clear host bits from prefix
            self.prefix = self.prefix.cidr

            # Ensure that the aggregate being added is not covered by an existing aggregate
            covering_aggregates = Aggregate.objects.filter(prefix__net_contains_or_equals=str(self.prefix))
            if self.pk:
                covering_aggregates = covering_aggregates.exclude(pk=self.pk)
            if covering_aggregates:
                raise ValidationError({
                    'prefix': "Aggregates cannot overlap. {} is already covered by an existing aggregate ({}).".format(
                        self.prefix, covering_aggregates[0]
                    )
                })

            # Ensure that the aggregate being added does not cover an existing aggregate
            covered_aggregates = Aggregate.objects.filter(prefix__net_contained=str(self.prefix))
            if self.pk:
                covered_aggregates = covered_aggregates.exclude(pk=self.pk)
            if covered_aggregates:
                raise ValidationError({
                    'prefix': "Aggregates cannot overlap. {} covers an existing aggregate ({}).".format(
                        self.prefix, covered_aggregates[0]
                    )
                })

    def save(self, *args, **kwargs):
        if self.prefix:
            # Infer address family from IPNetwork object
            self.family = self.prefix.version
        super(Aggregate, self).save(*args, **kwargs)

    def to_csv(self):
        return (
            self.prefix,
            self.rir.name,
            self.date_added,
            self.description,
        )

    def get_utilization(self):
        """
        Determine the prefix utilization of the aggregate and return it as a percentage.
        """
        queryset = Prefix.objects.filter(prefix__net_contained_or_equal=str(self.prefix))
        child_prefixes = netaddr.IPSet([p.prefix for p in queryset])
        return int(float(child_prefixes.size) / self.prefix.size * 100)


@python_2_unicode_compatible
class Role(ChangeLoggedModel):
    """
    A Role represents the functional role of a Prefix or VLAN; for example, "Customer," "Infrastructure," or
    "Management."
    """
    name = models.CharField(
        max_length=50,
        unique=True
    )
    slug = models.SlugField(
        unique=True
    )
    weight = models.PositiveSmallIntegerField(
        default=1000
    )

    serializer = 'ipam.api.serializers.RoleSerializer'
    csv_headers = ['name', 'slug', 'weight']

    class Meta:
        ordering = ['weight', 'name']

    def __str__(self):
        return self.name

    def to_csv(self):
        return (
            self.name,
            self.slug,
            self.weight,
        )


@python_2_unicode_compatible
class Prefix(ChangeLoggedModel, CustomFieldModel):
    """
    A Prefix represents an IPv4 or IPv6 network, including mask length. Prefixes can optionally be assigned to Sites and
    VRFs. A Prefix must be assigned a status and may optionally be assigned a used-define Role. A Prefix can also be
    assigned to a VLAN where appropriate.
    """
    family = models.PositiveSmallIntegerField(
        choices=AF_CHOICES,
        editable=False
    )
    prefix = IPNetworkField(
        help_text='IPv4 or IPv6 network with mask'
    )
    site = models.ForeignKey(
        to='dcim.Site',
        on_delete=models.PROTECT,
        related_name='prefixes',
        blank=True,
        null=True
    )
    vrf = models.ForeignKey(
        to='ipam.VRF',
        on_delete=models.PROTECT,
        related_name='prefixes',
        blank=True,
        null=True,
        verbose_name='VRF'
    )
    tenant = models.ForeignKey(
        to='tenancy.Tenant',
        on_delete=models.PROTECT,
        related_name='prefixes',
        blank=True,
        null=True
    )
    vlan = models.ForeignKey(
        to='ipam.VLAN',
        on_delete=models.PROTECT,
        related_name='prefixes',
        blank=True,
        null=True,
        verbose_name='VLAN'
    )
    status = models.PositiveSmallIntegerField(
        choices=PREFIX_STATUS_CHOICES,
        default=PREFIX_STATUS_ACTIVE,
        verbose_name='Status',
        help_text='Operational status of this prefix'
    )
    role = models.ForeignKey(
        to='ipam.Role',
        on_delete=models.SET_NULL,
        related_name='prefixes',
        blank=True,
        null=True,
        help_text='The primary function of this prefix'
    )
    is_pool = models.BooleanField(
        verbose_name='Is a pool',
        default=False,
        help_text='All IP addresses within this prefix are considered usable'
    )
    description = models.CharField(
        max_length=100,
        blank=True
    )
    custom_field_values = GenericRelation(
        to='extras.CustomFieldValue',
        content_type_field='obj_type',
        object_id_field='obj_id'
    )

    objects = PrefixQuerySet.as_manager()
    tags = TaggableManager()

    serializer = 'ipam.api.serializers.PrefixSerializer'
    csv_headers = [
        'prefix', 'vrf', 'tenant', 'site', 'vlan_group', 'vlan_vid', 'status', 'role', 'is_pool', 'description',
    ]

    class Meta:
        ordering = ['vrf', 'family', 'prefix']
        verbose_name_plural = 'prefixes'

    def __str__(self):
        return str(self.prefix)

    def get_absolute_url(self):
        return reverse('ipam:prefix', args=[self.pk])

    def clean(self):

        if self.prefix:

            # Disallow host masks
            if self.prefix.version == 4 and self.prefix.prefixlen == 32:
                raise ValidationError({
                    'prefix': "Cannot create host addresses (/32) as prefixes. Create an IPv4 address instead."
                })
            elif self.prefix.version == 6 and self.prefix.prefixlen == 128:
                raise ValidationError({
                    'prefix': "Cannot create host addresses (/128) as prefixes. Create an IPv6 address instead."
                })

            # Enforce unique IP space (if applicable)
            if (self.vrf is None and settings.ENFORCE_GLOBAL_UNIQUE) or (self.vrf and self.vrf.enforce_unique):
                duplicate_prefixes = self.get_duplicates()
                if duplicate_prefixes:
                    raise ValidationError({
                        'prefix': "Duplicate prefix found in {}: {}".format(
                            "VRF {}".format(self.vrf) if self.vrf else "global table",
                            duplicate_prefixes.first(),
                        )
                    })

    def save(self, *args, **kwargs):
        if self.prefix:
            # Clear host bits from prefix
            self.prefix = self.prefix.cidr
            # Infer address family from IPNetwork object
            self.family = self.prefix.version
        super(Prefix, self).save(*args, **kwargs)

    def to_csv(self):
        return (
            self.prefix,
            self.vrf.rd if self.vrf else None,
            self.tenant.name if self.tenant else None,
            self.site.name if self.site else None,
            self.vlan.group.name if self.vlan and self.vlan.group else None,
            self.vlan.vid if self.vlan else None,
            self.get_status_display(),
            self.role.name if self.role else None,
            self.is_pool,
            self.description,
        )

    def get_status_class(self):
        return STATUS_CHOICE_CLASSES[self.status]

    def get_duplicates(self):
        return Prefix.objects.filter(vrf=self.vrf, prefix=str(self.prefix)).exclude(pk=self.pk)

    def get_child_prefixes(self):
        """
        Return all Prefixes within this Prefix and VRF. If this Prefix is a container in the global table, return child
        Prefixes belonging to any VRF.
        """
        if self.vrf is None and self.status == PREFIX_STATUS_CONTAINER:
            return Prefix.objects.filter(prefix__net_contained=str(self.prefix))
        else:
            return Prefix.objects.filter(prefix__net_contained=str(self.prefix), vrf=self.vrf)

    def get_child_ips(self):
        """
        Return all IPAddresses within this Prefix and VRF. If this Prefix is a container in the global table, return
        child IPAddresses belonging to any VRF.
        """
        if self.vrf is None and self.status == PREFIX_STATUS_CONTAINER:
            return IPAddress.objects.filter(address__net_host_contained=str(self.prefix))
        else:
            return IPAddress.objects.filter(address__net_host_contained=str(self.prefix), vrf=self.vrf)

    def get_available_prefixes(self):
        """
        Return all available Prefixes within this prefix as an IPSet.
        """
        prefix = netaddr.IPSet(self.prefix)
        child_prefixes = netaddr.IPSet([child.prefix for child in self.get_child_prefixes()])
        available_prefixes = prefix - child_prefixes

        return available_prefixes

    def get_available_ips(self):
        """
        Return all available IPs within this prefix as an IPSet.
        """
        prefix = netaddr.IPSet(self.prefix)
        child_ips = netaddr.IPSet([ip.address.ip for ip in self.get_child_ips()])
        available_ips = prefix - child_ips

        # Remove unusable IPs from non-pool prefixes
        if not self.is_pool:
            available_ips -= netaddr.IPSet([
                netaddr.IPAddress(self.prefix.first),
                netaddr.IPAddress(self.prefix.last),
            ])

        return available_ips

    def get_first_available_prefix(self):
        """
        Return the first available child prefix within the prefix (or None).
        """
        available_prefixes = self.get_available_prefixes()
        if not available_prefixes:
            return None
        return available_prefixes.iter_cidrs()[0]

    def get_first_available_ip(self):
        """
        Return the first available IP within the prefix (or None).
        """
        available_ips = self.get_available_ips()
        if not available_ips:
            return None
        return '{}/{}'.format(next(available_ips.__iter__()), self.prefix.prefixlen)

    def get_utilization(self):
        """
        Determine the utilization of the prefix and return it as a percentage. For Prefixes with a status of
        "container", calculate utilization based on child prefixes. For all others, count child IP addresses.
        """
        if self.status == PREFIX_STATUS_CONTAINER:
            queryset = Prefix.objects.filter(prefix__net_contained=str(self.prefix), vrf=self.vrf)
            child_prefixes = netaddr.IPSet([p.prefix for p in queryset])
            return int(float(child_prefixes.size) / self.prefix.size * 100)
        else:
            # Compile an IPSet to avoid counting duplicate IPs
            child_count = netaddr.IPSet([ip.address.ip for ip in self.get_child_ips()]).size
            prefix_size = self.prefix.size
            if self.family == 4 and self.prefix.prefixlen < 31 and not self.is_pool:
                prefix_size -= 2
            return int(float(child_count) / prefix_size * 100)


class IPAddressManager(models.Manager):

    def get_queryset(self):
        """
        By default, PostgreSQL will order INETs with shorter (larger) prefix lengths ahead of those with longer
        (smaller) masks. This makes no sense when ordering IPs, which should be ordered solely by family and host
        address. We can use HOST() to extract just the host portion of the address (ignoring its mask), but we must
        then re-cast this value to INET() so that records will be ordered properly. We are essentially re-casting each
        IP address as a /32 or /128.
        """
        qs = super(IPAddressManager, self).get_queryset()
        return qs.annotate(host=RawSQL('INET(HOST(ipam_ipaddress.address))', [])).order_by('family', 'host')


@python_2_unicode_compatible
class IPAddress(ChangeLoggedModel, CustomFieldModel):
    """
    An IPAddress represents an individual IPv4 or IPv6 address and its mask. The mask length should match what is
    configured in the real world. (Typically, only loopback interfaces are configured with /32 or /128 masks.) Like
    Prefixes, IPAddresses can optionally be assigned to a VRF. An IPAddress can optionally be assigned to an Interface.
    Interfaces can have zero or more IPAddresses assigned to them.

    An IPAddress can also optionally point to a NAT inside IP, designating itself as a NAT outside IP. This is useful,
    for example, when mapping public addresses to private addresses. When an Interface has been assigned an IPAddress
    which has a NAT outside IP, that Interface's Device can use either the inside or outside IP as its primary IP.
    """
    family = models.PositiveSmallIntegerField(
        choices=AF_CHOICES,
        editable=False
    )
    address = IPAddressField(
        help_text='IPv4 or IPv6 address (with mask)'
    )
    vrf = models.ForeignKey(
        to='ipam.VRF',
        on_delete=models.PROTECT,
        related_name='ip_addresses',
        blank=True,
        null=True,
        verbose_name='VRF'
    )
    tenant = models.ForeignKey(
        to='tenancy.Tenant',
        on_delete=models.PROTECT,
        related_name='ip_addresses',
        blank=True,
        null=True
    )
    status = models.PositiveSmallIntegerField(
        choices=IPADDRESS_STATUS_CHOICES,
        default=IPADDRESS_STATUS_ACTIVE,
        verbose_name='Status',
        help_text='The operational status of this IP'
    )
    role = models.PositiveSmallIntegerField(
        verbose_name='Role',
        choices=IPADDRESS_ROLE_CHOICES,
        blank=True,
        null=True,
        help_text='The functional role of this IP'
    )
    interface = models.ForeignKey(
        to='dcim.Interface',
        on_delete=models.CASCADE,
        related_name='ip_addresses',
        blank=True,
        null=True
    )
    nat_inside = models.OneToOneField(
        to='self',
        on_delete=models.SET_NULL,
        related_name='nat_outside',
        blank=True,
        null=True,
        verbose_name='NAT (Inside)',
        help_text='The IP for which this address is the "outside" IP'
    )
    description = models.CharField(
        max_length=100,
        blank=True
    )
    custom_field_values = GenericRelation(
        to='extras.CustomFieldValue',
        content_type_field='obj_type',
        object_id_field='obj_id'
    )

    objects = IPAddressManager()
    tags = TaggableManager()

    serializer = 'ipam.api.serializers.IPAddressSerializer'
    csv_headers = [
        'address', 'vrf', 'tenant', 'status', 'role', 'device', 'virtual_machine', 'interface_name', 'is_primary',
        'description',
    ]

    class Meta:
        ordering = ['family', 'address']
        verbose_name = 'IP address'
        verbose_name_plural = 'IP addresses'

    def __str__(self):
        return str(self.address)

    def get_absolute_url(self):
        return reverse('ipam:ipaddress', args=[self.pk])

    def get_duplicates(self):
        return IPAddress.objects.filter(vrf=self.vrf, address__net_host=str(self.address.ip)).exclude(pk=self.pk)

    def clean(self):

        if self.address:

            # Enforce unique IP space (if applicable)
            if (self.vrf is None and settings.ENFORCE_GLOBAL_UNIQUE) or (self.vrf and self.vrf.enforce_unique):
                duplicate_ips = self.get_duplicates()
                if duplicate_ips:
                    raise ValidationError({
                        'address': "Duplicate IP address found in {}: {}".format(
                            "VRF {}".format(self.vrf) if self.vrf else "global table",
                            duplicate_ips.first(),
                        )
                    })

    def save(self, *args, **kwargs):
        if self.address:
            # Infer address family from IPAddress object
            self.family = self.address.version
        super(IPAddress, self).save(*args, **kwargs)

    def to_csv(self):

        # Determine if this IP is primary for a Device
        if self.family == 4 and getattr(self, 'primary_ip4_for', False):
            is_primary = True
        elif self.family == 6 and getattr(self, 'primary_ip6_for', False):
            is_primary = True
        else:
            is_primary = False

        return (
            self.address,
            self.vrf.rd if self.vrf else None,
            self.tenant.name if self.tenant else None,
            self.get_status_display(),
            self.get_role_display(),
            self.device.identifier if self.device else None,
            self.virtual_machine.name if self.virtual_machine else None,
            self.interface.name if self.interface else None,
            is_primary,
            self.description,
        )

    @property
    def device(self):
        if self.interface:
            return self.interface.device
        return None

    @property
    def virtual_machine(self):
        if self.interface:
            return self.interface.virtual_machine
        return None

    def get_status_class(self):
        return STATUS_CHOICE_CLASSES[self.status]

    def get_role_class(self):
        return ROLE_CHOICE_CLASSES[self.role]


@python_2_unicode_compatible
class VLANGroup(ChangeLoggedModel):
    """
    A VLAN group is an arbitrary collection of VLANs within which VLAN IDs and names must be unique.
    """
    name = models.CharField(
        max_length=50
    )
    slug = models.SlugField()
    site = models.ForeignKey(
        to='dcim.Site',
        on_delete=models.PROTECT,
        related_name='vlan_groups',
        blank=True,
        null=True
    )

    serializer = 'ipam.api.serializers.VLANGroupSerializer'
    csv_headers = ['name', 'slug', 'site']

    class Meta:
        ordering = ['site', 'name']
        unique_together = [
            ['site', 'name'],
            ['site', 'slug'],
        ]
        verbose_name = 'VLAN group'
        verbose_name_plural = 'VLAN groups'

    def __str__(self):
        return self.name

    def get_absolute_url(self):
        return "{}?group_id={}".format(reverse('ipam:vlan_list'), self.pk)

    def to_csv(self):
        return (
            self.name,
            self.slug,
            self.site.name if self.site else None,
        )

    def get_next_available_vid(self):
        """
        Return the first available VLAN ID (1-4094) in the group.
        """
        vids = [vlan['vid'] for vlan in self.vlans.order_by('vid').values('vid')]
        for i in range(1, 4095):
            if i not in vids:
                return i
        return None


@python_2_unicode_compatible
class VLAN(ChangeLoggedModel, CustomFieldModel):
    """
    A VLAN is a distinct layer two forwarding domain identified by a 12-bit integer (1-4094). Each VLAN must be assigned
    to a Site, however VLAN IDs need not be unique within a Site. A VLAN may optionally be assigned to a VLANGroup,
    within which all VLAN IDs and names but be unique.

    Like Prefixes, each VLAN is assigned an operational status and optionally a user-defined Role. A VLAN can have zero
    or more Prefixes assigned to it.
    """
    site = models.ForeignKey(
        to='dcim.Site',
        on_delete=models.PROTECT,
        related_name='vlans',
        blank=True,
        null=True
    )
    group = models.ForeignKey(
        to='ipam.VLANGroup',
        on_delete=models.PROTECT,
        related_name='vlans',
        blank=True,
        null=True
    )
    vid = models.PositiveSmallIntegerField(
        verbose_name='ID',
        validators=[MinValueValidator(1), MaxValueValidator(4094)]
    )
    name = models.CharField(
        max_length=64
    )
    tenant = models.ForeignKey(
        to='tenancy.Tenant',
        on_delete=models.PROTECT,
        related_name='vlans',
        blank=True,
        null=True
    )
    status = models.PositiveSmallIntegerField(
        choices=VLAN_STATUS_CHOICES,
        default=1,
        verbose_name='Status'
    )
    role = models.ForeignKey(
        to='ipam.Role',
        on_delete=models.SET_NULL,
        related_name='vlans',
        blank=True,
        null=True
    )
    description = models.CharField(
        max_length=100,
        blank=True
    )
    custom_field_values = GenericRelation(
        to='extras.CustomFieldValue',
        content_type_field='obj_type',
        object_id_field='obj_id'
    )

    tags = TaggableManager()

    serializer = 'ipam.api.serializers.VLANSerializer'
    csv_headers = ['site', 'group_name', 'vid', 'name', 'tenant', 'status', 'role', 'description']

    class Meta:
        ordering = ['site', 'group', 'vid']
        unique_together = [
            ['group', 'vid'],
            ['group', 'name'],
        ]
        verbose_name = 'VLAN'
        verbose_name_plural = 'VLANs'

    def __str__(self):
        return self.display_name or super(VLAN, self).__str__()

    def get_absolute_url(self):
        return reverse('ipam:vlan', args=[self.pk])

    def clean(self):

        # Validate VLAN group
        if self.group and self.group.site != self.site:
            raise ValidationError({
                'group': "VLAN group must belong to the assigned site ({}).".format(self.site)
            })

    def to_csv(self):
        return (
            self.site.name if self.site else None,
            self.group.name if self.group else None,
            self.vid,
            self.name,
            self.tenant.name if self.tenant else None,
            self.get_status_display(),
            self.role.name if self.role else None,
            self.description,
        )

    @property
    def display_name(self):
        if self.vid and self.name:
            return "{} ({})".format(self.vid, self.name)
        return None

    def get_status_class(self):
        return STATUS_CHOICE_CLASSES[self.status]

    def get_members(self):
        # Return all interfaces assigned to this VLAN
        return Interface.objects.filter(
            Q(untagged_vlan_id=self.pk) |
            Q(tagged_vlans=self.pk)
        )


@python_2_unicode_compatible
<<<<<<< HEAD
class Service(ChangeLoggedModel):
=======
class Service(CreatedUpdatedModel, CustomFieldModel):
>>>>>>> b945dec4
    """
    A Service represents a layer-four service (e.g. HTTP or SSH) running on a Device or VirtualMachine. A Service may
    optionally be tied to one or more specific IPAddresses belonging to its parent.
    """
    device = models.ForeignKey(
        to='dcim.Device',
        on_delete=models.CASCADE,
        related_name='services',
        verbose_name='device',
        null=True,
        blank=True
    )
    virtual_machine = models.ForeignKey(
        to='virtualization.VirtualMachine',
        on_delete=models.CASCADE,
        related_name='services',
        null=True,
        blank=True
    )
    name = models.CharField(
        max_length=30
    )
    protocol = models.PositiveSmallIntegerField(
        choices=IP_PROTOCOL_CHOICES
    )
    port = models.PositiveIntegerField(
        validators=[MinValueValidator(1), MaxValueValidator(65535)],
        verbose_name='Port number'
    )
    ipaddresses = models.ManyToManyField(
        to='ipam.IPAddress',
        related_name='services',
        blank=True,
        verbose_name='IP addresses'
    )
    description = models.CharField(
        max_length=100,
        blank=True
    )
    custom_field_values = GenericRelation(
        to='extras.CustomFieldValue',
        content_type_field='obj_type',
        object_id_field='obj_id'
    )

    serializer = 'ipam.api.serializers.ServiceSerializer'

    class Meta:
        ordering = ['protocol', 'port']

    def __str__(self):
        return '{} ({}/{})'.format(self.name, self.port, self.get_protocol_display())

    def get_absolute_url(self):
        return reverse('ipam:service', args=[self.pk])

    @property
    def parent(self):
        return self.device or self.virtual_machine

    def clean(self):

        # A Service must belong to a Device *or* to a VirtualMachine
        if self.device and self.virtual_machine:
            raise ValidationError("A service cannot be associated with both a device and a virtual machine.")
        if not self.device and not self.virtual_machine:
            raise ValidationError("A service must be associated with either a device or a virtual machine.")<|MERGE_RESOLUTION|>--- conflicted
+++ resolved
@@ -831,11 +831,7 @@
 
 
 @python_2_unicode_compatible
-<<<<<<< HEAD
-class Service(ChangeLoggedModel):
-=======
-class Service(CreatedUpdatedModel, CustomFieldModel):
->>>>>>> b945dec4
+class Service(ChangeLoggedModel, CustomFieldModel):
     """
     A Service represents a layer-four service (e.g. HTTP or SSH) running on a Device or VirtualMachine. A Service may
     optionally be tied to one or more specific IPAddresses belonging to its parent.
