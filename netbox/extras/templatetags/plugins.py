from django import template as template_
from django.conf import settings
from django.utils.safestring import mark_safe

from extras.plugins import PluginTemplateExtension
from extras.registry import registry

register = template_.Library()


def _get_registered_content(obj, method, template_context):
    """
    Given an object and a PluginTemplateExtension method name and the template context, return all the
    registered content for the object's model.
    """
    html = ''
    context = {
        'object': obj,
        'request': template_context['request'],
        'settings': template_context['settings'],
<<<<<<< HEAD
        'csrf_token': template_context['csrf_token'],
=======
        'perms': template_context['perms'],
>>>>>>> b7cf85e8
    }

    model_name = obj._meta.label_lower
    template_extensions = registry['plugin_template_extensions'].get(model_name, [])
    for template_extension in template_extensions:

        # If the class has not overridden the specified method, we can skip it (because we know it
        # will raise NotImplementedError).
        if getattr(template_extension, method) == getattr(PluginTemplateExtension, method):
            continue

        # Update context with plugin-specific configuration parameters
        plugin_name = template_extension.__module__.split('.')[0]
        context['config'] = settings.PLUGINS_CONFIG.get(plugin_name, {})

        # Call the method to render content
        instance = template_extension(context)
        content = getattr(instance, method)()
        html += content

    return mark_safe(html)


@register.simple_tag(takes_context=True)
def plugin_buttons(context, obj):
    """
    Render all buttons registered by plugins
    """
    return _get_registered_content(obj, 'buttons', context)


@register.simple_tag(takes_context=True)
def plugin_left_page(context, obj):
    """
    Render all left page content registered by plugins
    """
    return _get_registered_content(obj, 'left_page', context)


@register.simple_tag(takes_context=True)
def plugin_right_page(context, obj):
    """
    Render all right page content registered by plugins
    """
    return _get_registered_content(obj, 'right_page', context)


@register.simple_tag(takes_context=True)
def plugin_full_width_page(context, obj):
    """
    Render all full width page content registered by plugins
    """
    return _get_registered_content(obj, 'full_width_page', context)<|MERGE_RESOLUTION|>--- conflicted
+++ resolved
@@ -18,11 +18,8 @@
         'object': obj,
         'request': template_context['request'],
         'settings': template_context['settings'],
-<<<<<<< HEAD
         'csrf_token': template_context['csrf_token'],
-=======
         'perms': template_context['perms'],
->>>>>>> b7cf85e8
     }
 
     model_name = obj._meta.label_lower
