from collections import OrderedDict

from django import forms
from django.contrib.auth.models import User
from django.contrib.contenttypes.models import ContentType
from django.core.exceptions import ObjectDoesNotExist
from taggit.forms import TagField

from dcim.models import DeviceRole, Platform, Region, Site
from tenancy.models import Tenant, TenantGroup
from utilities.forms import (
    add_blank_choice, APISelectMultiple, BootstrapMixin, BulkEditForm, BulkEditNullBooleanSelect, ContentTypeSelect,
<<<<<<< HEAD
    FilterChoiceField, FilterTreeNodeMultipleChoiceField, LaxURLField, JSONField, SlugField, CommentField
=======
    FilterChoiceField, LaxURLField, JSONField, SlugField,
>>>>>>> 8d79353d
)
from .constants import (
    CF_FILTER_DISABLED, CF_TYPE_BOOLEAN, CF_TYPE_DATE, CF_TYPE_INTEGER, CF_TYPE_SELECT, CF_TYPE_URL,
    OBJECTCHANGE_ACTION_CHOICES,
)
from .models import ConfigContext, CustomField, CustomFieldValue, ImageAttachment, ObjectChange, Tag


#
# Custom fields
#

def get_custom_fields_for_model(content_type, filterable_only=False, bulk_edit=False):
    """
    Retrieve all CustomFields applicable to the given ContentType
    """
    field_dict = OrderedDict()
    custom_fields = CustomField.objects.filter(obj_type=content_type)
    if filterable_only:
        custom_fields = custom_fields.exclude(filter_logic=CF_FILTER_DISABLED)

    for cf in custom_fields:
        field_name = 'cf_{}'.format(str(cf.name))
        initial = cf.default if not bulk_edit else None

        # Integer
        if cf.type == CF_TYPE_INTEGER:
            field = forms.IntegerField(required=cf.required, initial=initial)

        # Boolean
        elif cf.type == CF_TYPE_BOOLEAN:
            choices = (
                (None, '---------'),
                (1, 'True'),
                (0, 'False'),
            )
            if initial is not None and initial.lower() in ['true', 'yes', '1']:
                initial = 1
            elif initial is not None and initial.lower() in ['false', 'no', '0']:
                initial = 0
            else:
                initial = None
            field = forms.NullBooleanField(
                required=cf.required, initial=initial, widget=forms.Select(choices=choices)
            )

        # Date
        elif cf.type == CF_TYPE_DATE:
            field = forms.DateField(required=cf.required, initial=initial, help_text="Date format: YYYY-MM-DD")

        # Select
        elif cf.type == CF_TYPE_SELECT:
            choices = [(cfc.pk, cfc) for cfc in cf.choices.all()]
            if not cf.required or bulk_edit or filterable_only:
                choices = [(None, '---------')] + choices
            # Check for a default choice
            default_choice = None
            if initial:
                try:
                    default_choice = cf.choices.get(value=initial).pk
                except ObjectDoesNotExist:
                    pass
            field = forms.TypedChoiceField(choices=choices, coerce=int, required=cf.required, initial=default_choice)

        # URL
        elif cf.type == CF_TYPE_URL:
            field = LaxURLField(required=cf.required, initial=initial)

        # Text
        else:
            field = forms.CharField(max_length=255, required=cf.required, initial=initial)

        field.model = cf
        field.label = cf.label if cf.label else cf.name.replace('_', ' ').capitalize()
        if cf.description:
            field.help_text = cf.description

        field_dict[field_name] = field

    return field_dict


class CustomFieldForm(forms.ModelForm):

    def __init__(self, *args, **kwargs):

        self.custom_fields = []
        self.obj_type = ContentType.objects.get_for_model(self._meta.model)

        super().__init__(*args, **kwargs)

        # Add all applicable CustomFields to the form
        custom_fields = []
        for name, field in get_custom_fields_for_model(self.obj_type).items():
            self.fields[name] = field
            custom_fields.append(name)
        self.custom_fields = custom_fields

        # If editing an existing object, initialize values for all custom fields
        if self.instance.pk:
            existing_values = CustomFieldValue.objects.filter(obj_type=self.obj_type, obj_id=self.instance.pk)\
                .select_related('field')
            for cfv in existing_values:
                self.initial['cf_{}'.format(str(cfv.field.name))] = cfv.serialized_value

    def _save_custom_fields(self):

        for field_name in self.custom_fields:
            try:
                cfv = CustomFieldValue.objects.select_related('field').get(field=self.fields[field_name].model,
                                                                           obj_type=self.obj_type,
                                                                           obj_id=self.instance.pk)
            except CustomFieldValue.DoesNotExist:
                # Skip this field if none exists already and its value is empty
                if self.cleaned_data[field_name] in [None, '']:
                    continue
                cfv = CustomFieldValue(
                    field=self.fields[field_name].model,
                    obj_type=self.obj_type,
                    obj_id=self.instance.pk
                )
            cfv.value = self.cleaned_data[field_name]
            cfv.save()

    def save(self, commit=True):
        obj = super().save(commit)

        # Handle custom fields the same way we do M2M fields
        if commit:
            self._save_custom_fields()
        else:
            self.save_custom_fields = self._save_custom_fields

        return obj


class CustomFieldBulkEditForm(BulkEditForm):

    def __init__(self, *args, **kwargs):
        super().__init__(*args, **kwargs)

        self.custom_fields = []
        self.obj_type = ContentType.objects.get_for_model(self.model)

        # Add all applicable CustomFields to the form
        custom_fields = get_custom_fields_for_model(self.obj_type, bulk_edit=True).items()
        for name, field in custom_fields:
            # Annotate non-required custom fields as nullable
            if not field.required:
                self.nullable_fields.append(name)
            field.required = False
            self.fields[name] = field
            # Annotate this as a custom field
            self.custom_fields.append(name)


class CustomFieldFilterForm(forms.Form):

    def __init__(self, *args, **kwargs):

        self.obj_type = ContentType.objects.get_for_model(self.model)

        super().__init__(*args, **kwargs)

        # Add all applicable CustomFields to the form
        custom_fields = get_custom_fields_for_model(self.obj_type, filterable_only=True).items()
        for name, field in custom_fields:
            field.required = False
            self.fields[name] = field


#
# Tags
#

class TagForm(BootstrapMixin, forms.ModelForm):
    slug = SlugField()
    comments = CommentField()

    class Meta:
        model = Tag
        fields = [
            'name', 'slug', 'color', 'comments'
        ]


class AddRemoveTagsForm(forms.Form):

    def __init__(self, *args, **kwargs):
        super().__init__(*args, **kwargs)

        # Add add/remove tags fields
        self.fields['add_tags'] = TagField(required=False)
        self.fields['remove_tags'] = TagField(required=False)


class TagFilterForm(BootstrapMixin, forms.Form):
    model = Tag
    q = forms.CharField(
        required=False,
        label='Search'
    )


#
# Config contexts
#

class ConfigContextForm(BootstrapMixin, forms.ModelForm):
    data = JSONField()

    class Meta:
        model = ConfigContext
        fields = [
            'name', 'weight', 'description', 'is_active', 'regions', 'sites', 'roles', 'platforms', 'tenant_groups',
            'tenants', 'data',
        ]
        widgets = {
            'regions': APISelectMultiple(
                api_url="/api/dcim/regions/"
            ),
            'sites': APISelectMultiple(
                api_url="/api/dcim/sites/"
            ),
            'roles': APISelectMultiple(
                api_url="/api/dcim/device-roles/"
            ),
            'platforms': APISelectMultiple(
                api_url="/api/dcim/platforms/"
            ),
            'tenant_groups': APISelectMultiple(
                api_url="/api/tenancy/tenant-groups/"
            ),
            'tenants': APISelectMultiple(
                api_url="/api/tenancy/tenants/"
            )
        }


class ConfigContextBulkEditForm(BootstrapMixin, BulkEditForm):
    pk = forms.ModelMultipleChoiceField(
        queryset=ConfigContext.objects.all(),
        widget=forms.MultipleHiddenInput
    )
    weight = forms.IntegerField(
        required=False,
        min_value=0
    )
    is_active = forms.NullBooleanField(
        required=False,
        widget=BulkEditNullBooleanSelect()
    )
    description = forms.CharField(
        required=False,
        max_length=100
    )

    class Meta:
        nullable_fields = [
            'description',
        ]


class ConfigContextFilterForm(BootstrapMixin, forms.Form):
    q = forms.CharField(
        required=False,
        label='Search'
    )
    region = FilterChoiceField(
        queryset=Region.objects.all(),
        to_field_name='slug',
        widget=APISelectMultiple(
            api_url="/api/dcim/regions/",
            value_field="slug",
        )
    )
    site = FilterChoiceField(
        queryset=Site.objects.all(),
        to_field_name='slug',
        widget=APISelectMultiple(
            api_url="/api/dcim/sites/",
            value_field="slug",
        )
    )
    role = FilterChoiceField(
        queryset=DeviceRole.objects.all(),
        to_field_name='slug',
        widget=APISelectMultiple(
            api_url="/api/dcim/device-roles/",
            value_field="slug",
        )
    )
    platform = FilterChoiceField(
        queryset=Platform.objects.all(),
        to_field_name='slug',
        widget=APISelectMultiple(
            api_url="/api/dcim/platforms/",
            value_field="slug",
        )
    )
    tenant_group = FilterChoiceField(
        queryset=TenantGroup.objects.all(),
        to_field_name='slug',
        widget=APISelectMultiple(
            api_url="/api/tenancy/tenant-groups/",
            value_field="slug",
        )
    )
    tenant = FilterChoiceField(
        queryset=Tenant.objects.all(),
        to_field_name='slug',
        widget=APISelectMultiple(
            api_url="/api/tenancy/tenants/",
            value_field="slug",
        )
    )


#
# Image attachments
#

class ImageAttachmentForm(BootstrapMixin, forms.ModelForm):

    class Meta:
        model = ImageAttachment
        fields = [
            'name', 'image',
        ]


#
# Change logging
#

class ObjectChangeFilterForm(BootstrapMixin, forms.Form):
    model = ObjectChange
    q = forms.CharField(
        required=False,
        label='Search'
    )
    time_after = forms.DateTimeField(
        label='After',
        required=False,
        widget=forms.TextInput(
            attrs={'placeholder': 'YYYY-MM-DD hh:mm:ss'}
        )
    )
    time_before = forms.DateTimeField(
        label='Before',
        required=False,
        widget=forms.TextInput(
            attrs={'placeholder': 'YYYY-MM-DD hh:mm:ss'}
        )
    )
    action = forms.ChoiceField(
        choices=add_blank_choice(OBJECTCHANGE_ACTION_CHOICES),
        required=False
    )
    user = forms.ModelChoiceField(
        queryset=User.objects.order_by('username'),
        required=False
    )
    changed_object_type = forms.ModelChoiceField(
        queryset=ContentType.objects.order_by('model'),
        required=False,
        widget=ContentTypeSelect(),
        label='Object Type'
    )<|MERGE_RESOLUTION|>--- conflicted
+++ resolved
@@ -9,12 +9,8 @@
 from dcim.models import DeviceRole, Platform, Region, Site
 from tenancy.models import Tenant, TenantGroup
 from utilities.forms import (
-    add_blank_choice, APISelectMultiple, BootstrapMixin, BulkEditForm, BulkEditNullBooleanSelect, ContentTypeSelect,
-<<<<<<< HEAD
-    FilterChoiceField, FilterTreeNodeMultipleChoiceField, LaxURLField, JSONField, SlugField, CommentField
-=======
-    FilterChoiceField, LaxURLField, JSONField, SlugField,
->>>>>>> 8d79353d
+    add_blank_choice, APISelectMultiple, BootstrapMixin, BulkEditForm, BulkEditNullBooleanSelect, CommentField,
+    ContentTypeSelect, FilterChoiceField, LaxURLField, JSONField, SlugField,
 )
 from .constants import (
     CF_FILTER_DISABLED, CF_TYPE_BOOLEAN, CF_TYPE_DATE, CF_TYPE_INTEGER, CF_TYPE_SELECT, CF_TYPE_URL,
